import "@typechain/hardhat";
import "@nomiclabs/hardhat-waffle";
import "@nomiclabs/hardhat-ethers";
import "hardhat-watcher";
import "@openzeppelin/hardhat-upgrades";
import "hardhat-gas-reporter";
import "@tenderly/hardhat-tenderly";
import "@nomiclabs/hardhat-etherscan";

import "hardhat-docgen";

import { HardhatUserConfig } from "hardhat/types";
import * as dotenv from "dotenv";

dotenv.config();


const zaddr = "0000000000000000000000000000000000000000000000000000000000000000"
const config: HardhatUserConfig = {
  defaultNetwork: "hardhat",
  networks: {
    hardhat: {
      forking: {
        url: process.env.MAINNET_URL ? process.env.MAINNET_URL : zaddr,
        blockNumber: 14546835,
      },
      mining: {
        auto: false,
      },
    },
    ropsten: {
      url: process.env.ROPSTEN_URL ? process.env.ROPSTEN_URL : zaddr,
      accounts: [process.env.ROPSTEN_PRIVATE_KEY ? process.env.ROPSTEN_PRIVATE_KEY : zaddr],
      chainId: 3, // Ropsten's id
      gas: 8000000, // Ropsten has a lower block limit than mainnet
      gasPrice: 53000000000,
      //gasPrice: 2000000000,
    },
    rinkeby: {
      url: process.env.RINKEBY_URL ? process.env.RINKEBY_URL : zaddr,
      accounts: [process.env.RINKEBY_PRIVATE_KEY ? process.env.RINKEBY_PRIVATE_KEY : zaddr],
      chainId: 4, // Ropsten's id
    },
    polygon: {
<<<<<<< HEAD
      url: process.env.POLYGON_URL!,
      accounts: [process.env.POLYGON_PRIVATE_KEY!],
      chainId: 137, // Polygon's id
=======
      url: process.env.POLYGON_URL ? process.env.POLYGON_URL : zaddr,
      accounts: [process.env.POLYGON_PRIVATE_KEY ? process.env.POLYGON_PRIVATE_KEY : zaddr],
      chainId: 137, // Ropsten's id
>>>>>>> 7a196efc
    },
    localhost: {
      url: "http://localhost:8545",
    },
  },
  solidity: {
    compilers: [
      {
        version: "0.8.9",
        settings: {
          optimizer: {
            enabled: true,
            runs: 200,
            details: {
              orderLiterals: true,
              deduplicate: true,
              cse: true,
              yul: true,
            },
          },
        },
      },
    ],
  },
  watcher: {
    compilation: {
      //npx hardhat watch compilation -- auto compile on change
      tasks: ["compile"],
    },
    test: {
      //npx hardhat watch test -- run test when a file is saved
      tasks: [
        {
          command: "test",
          params: { testFiles: ["./test/presale/oversaturation/index.ts"] },
        },
      ], //test this file
      files: ["./test/presale/oversaturation/*"], //test when this file is saved
    },
  },
  paths: {
    sources: "./contracts",
    tests: "./test",
    cache: "./cache",
    artifacts: "./artifacts",
  },
  mocha: {
    timeout: 20000000,
  },

  docgen: {
    path: "./docs",
    clear: true,
    runOnCompile: false,
  },
  gasReporter: {
    enabled: false,
  },
  etherscan: {
    apiKey: {
      polygon: process.env.ETHERSCAN_POLYGON_KEY!,
    },
  },
  typechain: {
    outDir: "typechain-types",
    target: "ethers-v5",
    alwaysGenerateOverloads: true, // should overloads with full signatures like deposit(uint256) be generated always, even if there are no overloads?
  },
};

if (process.env.TENDERLY_KEY) {
  if (process.env.TENDERLY_ENABLE == "true") {
    import("@tenderly/hardhat-tenderly").then(() => {
      console.log("enabling tenderly");
      config.tenderly = {
        project: "ip",
        username: "getty",
        forkNetwork: "1", //Network id of the network we want to fork
      };
    });
  }
}

export default config;<|MERGE_RESOLUTION|>--- conflicted
+++ resolved
@@ -42,15 +42,9 @@
       chainId: 4, // Ropsten's id
     },
     polygon: {
-<<<<<<< HEAD
-      url: process.env.POLYGON_URL!,
-      accounts: [process.env.POLYGON_PRIVATE_KEY!],
-      chainId: 137, // Polygon's id
-=======
       url: process.env.POLYGON_URL ? process.env.POLYGON_URL : zaddr,
       accounts: [process.env.POLYGON_PRIVATE_KEY ? process.env.POLYGON_PRIVATE_KEY : zaddr],
-      chainId: 137, // Ropsten's id
->>>>>>> 7a196efc
+      chainId: 137, // Polygon's id
     },
     localhost: {
       url: "http://localhost:8545",
