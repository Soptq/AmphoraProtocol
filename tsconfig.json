{
    "compilerOptions": {
        "incremental": true, /* Enable incremental compilation */
        "composite": true, /* Enable constraints that allow a TypeScript project to be used with project references. */
        "target": "es2021", /* Set the JavaScript language version for emitted JavaScript and include compatible library declarations. */
        "lib": [
            "ES2021.String"
        ],
        "module": "commonjs", /* Specify what module code is generated. */
        "esModuleInterop": true, /* Emit additional JavaScript to ease support for importing CommonJS modules. This enables `allowSyntheticDefaultImports` for type compatibility. */
        "forceConsistentCasingInFileNames": true, /* Ensure that casing is correct in imports. */
        "strict": true, /* Enable all strict type-checking options. */
        "noImplicitAny": true, /* Enable error reporting for expressions and declarations with an implied `any` type.. */
        "allowUnreachableCode": false,
        "alwaysStrict": true, /* Ensure 'use strict' is always emitted. */
        "skipLibCheck": true /* Skip type checking all .d.ts files. */
    },
    "include": [
        "./scripts/**/*",
        "./test/**/*",
<<<<<<< HEAD
        "./typechain-types/**/*",
        "util"
=======
        "./test/util/*",
        "./typechain-types/**/*"
>>>>>>> 8e4c0de0
    ],
    "files": [
        "./hardhat.config.ts"
    ]
}<|MERGE_RESOLUTION|>--- conflicted
+++ resolved
@@ -18,13 +18,8 @@
     "include": [
         "./scripts/**/*",
         "./test/**/*",
-<<<<<<< HEAD
         "./typechain-types/**/*",
-        "util"
-=======
-        "./test/util/*",
-        "./typechain-types/**/*"
->>>>>>> 8e4c0de0
+        "./util/**/*"
     ],
     "files": [
         "./hardhat.config.ts"
