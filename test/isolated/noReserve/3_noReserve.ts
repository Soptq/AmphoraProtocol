--- conflicted
+++ resolved
@@ -1,235 +1,191 @@
-import { expect, assert } from "chai";
-import { ethers, network, tenderly } from "hardhat";
-import { stealMoney } from "../../../util/money";
-import { showBody, showBodyCyan } from "../../../util/format";
-import { getArgs, getGas, truncate, toNumber } from "../../../util/math";
-import { BN } from "../../../util/number";
-import { s } from "../scope";
-import { advanceBlockHeight, reset, mineBlock, fastForward, OneYear, OneWeek } from "../../../util/block";
-import { IVault__factory } from "../../../typechain-types";
-//import { assert } from "console";
-import { utils } from "ethers";
-//simport { truncate } from "fs";
-
-
-describe("What happens when there is no reserve?", () => {
-    //9500 USDC
-    const depositAmount = s.Dave_USDC.sub(BN("500e6"))
-    const depositAmount_e18 = depositAmount.mul(BN("1e12"))
-
-    it("Confirms contract holds no value", async () => {
-        const totalLiability = await s.VaultController.totalBaseLiability()
-        expect(totalLiability).to.eq(BN("0"))
-
-        const vaultsMinted = await s.VaultController.vaultsMinted()
-        expect(vaultsMinted).to.eq(BN("0"))
-
-        const interestFactor = await s.VaultController.interestFactor()
-        expect(interestFactor).to.eq(BN("1e18"))
-
-        const tokensRegistered = await s.VaultController.tokensRegistered()
-        expect(tokensRegistered).to.eq(BN("2"))//weth && comp
-
-        //no new USDi has been minted
-        const totalSupply = await s.USDI.totalSupply()
-        expect(totalSupply).to.eq(BN("1e18"))
-
-        const scaledTotalSupply = await s.USDI.scaledTotalSupply()
-        expect(scaledTotalSupply).to.eq(totalSupply.mul(BN("1e48")))
-
-        const reserveRatio = await s.USDI.reserveRatio()
-        expect(reserveRatio).to.eq(0)
-
-    })
-
-    it("Pay interest, and check values to confirm change", async () => {
-
-        await s.VaultController.calculateInterest()
-        await advanceBlockHeight(1)
-
-        const totalLiability = await s.VaultController.totalBaseLiability()
-        expect(totalLiability).to.eq(BN("0"))
-
-        const vaultsMinted = await s.VaultController.vaultsMinted()
-        expect(vaultsMinted).to.eq(BN("0"))
-
-        const interestFactor = await s.VaultController.interestFactor()
-        expect(interestFactor).to.not.eq(BN("1e18"))//Interest factor is slightly higher due to time passing
-
-        const tokensRegistered = await s.VaultController.tokensRegistered()
-        expect(tokensRegistered).to.eq(BN("2"))//weth && comp
-
-        //no new USDi has been minted
-        const totalSupply = await s.USDI.totalSupply()
-        expect(totalSupply).to.eq(BN("1e18"))
-
-        const scaledTotalSupply = await s.USDI.scaledTotalSupply()
-        expect(scaledTotalSupply).to.eq(totalSupply.mul(BN("1e48")))
-
-        const reserveRatio = await s.USDI.reserveRatio()
-        expect(reserveRatio).to.eq(0)
-    })
-
-    it("borrow USDi when there is no reserve", async () => {
-
-        //confirm reserve is 0
-        let reserve = await s.USDC.balanceOf(s.USDI.address)
-        expect(reserve).to.eq(0)
-
-        //mint vault
-        //Bob mints vault
-        await expect(s.VaultController.connect(s.Bob).mintVault()).to.not.reverted;
-        await mineBlock();
-        const vaultID = await s.VaultController.vaultsMinted()
-        let bobVault = await s.VaultController.vaultAddress(vaultID)
-        s.BobVault = IVault__factory.connect(
-            bobVault,
-            s.Bob,
-        );
-        expect(await s.BobVault.minter()).to.eq(s.Bob.address)
-        await mineBlock()
-
-
-        //Bob transfers wETH collateral
-        let balance = await s.WETH.balanceOf(s.Bob.address)
-        expect(balance).to.eq(s.Bob_WETH)
-
-        //Bob transfers 1 wETH
-        await s.WETH.connect(s.Bob).transfer(s.BobVault.address, utils.parseEther("1"))
-        await mineBlock()
-
-        let borrowPower = await s.VaultController.accountBorrowingPower(vaultID)
-        //showBody("borrowPower: ", utils.formatEther(borrowPower.toString()))
-
-        //borrow full amount
-        const borrowResult = await s.VaultController.connect(s.Bob).borrowUsdi(vaultID, borrowPower)
-        await mineBlock()
-        const borrowArgs = await getArgs(borrowResult)
-        const borrowAmount = borrowArgs.borrowAmount
-
-        expect(await toNumber(borrowAmount)).to.be.closeTo(await toNumber(borrowPower), 0.01)
-
-    })
-
-    it("Borrow again to push up the total base liability", async () => {
-        //confirm reserve is 0
-        let reserve = await s.USDC.balanceOf(s.USDI.address)
-        expect(reserve).to.eq(0)
-
-        //mint vault
-        //Bob mints vault
-        await expect(s.VaultController.connect(s.Carol).mintVault()).to.not.reverted;
-        await mineBlock();
-        const vaultID = await s.VaultController.vaultsMinted()
-        let carolVault = await s.VaultController.vaultAddress(vaultID)
-        s.CarolVault = IVault__factory.connect(
-            carolVault,
-            s.Carol,
-        );
-        expect(await s.BobVault.minter()).to.eq(s.Bob.address)
-        await mineBlock()
-
-
-        //Carol transfers COMP collateral
-        let balance = await s.COMP.balanceOf(s.Carol.address)
-        expect(balance).to.eq(s.Carol_COMP)
-
-        //Carol transfers all COMP
-        await s.COMP.connect(s.Carol).transfer(s.CarolVault.address, balance)
-        await mineBlock()
-
-        let borrowPower = await s.VaultController.accountBorrowingPower(vaultID)
-        //showBody("borrowPower: ", utils.formatEther(borrowPower.toString()))
-
-        //borrow full amount
-        const borrowResult = await s.VaultController.connect(s.Carol).borrowUsdi(vaultID, borrowPower)
-        await mineBlock()
-        const borrowArgs = await getArgs(borrowResult)
-        const borrowAmount = borrowArgs.borrowAmount
-
-        expect(await toNumber(borrowAmount)).to.be.closeTo(await toNumber(borrowPower), 0.01)
-    })
-
-    it("check things", async () => {
-        const vaultID = await s.VaultController.vaultsMinted()
-
-<<<<<<< HEAD
-        const initLiability = await s.VaultController.accountLiability(vaultID)
-        const startBalance = await s.USDI.balanceOf(s.Frank.address)
-        const initBaseLiab = await s.VaultController.totalBaseLiability()
-        const initInterestFactor = await s.VaultController.interestFactor()
-=======
-        let AccountLiability = await s.VaultController.accountLiability(vaultID)
-        let balance = await s.USDI.balanceOf(s.Frank.address)
-
->>>>>>> 4e7d0bc3
-
-        await fastForward(OneYear)
-        await mineBlock()
-        await s.VaultController.calculateInterest()
-        await mineBlock()
-
-        let AccountLiability = await s.VaultController.accountLiability(vaultID)
-
-<<<<<<< HEAD
-        expect(await toNumber(AccountLiability)).to.be.gt(await toNumber(initLiability))
-
-        let totalBaseLiab = await s.VaultController.totalBaseLiability()
-        assert.equal(totalBaseLiab.toString(), initBaseLiab.toString(), "base liability has not changed")
-
-        let interestFactor = await s.VaultController.interestFactor()
-=======
-        //showBody("Account Liability: ", await toNumber(AccountLiability))
-
-        let totalBaseLiab = await s.VaultController.totalBaseLiability()
-        //showBody("Total Base Liab  : ", await toNumber(totalBaseLiab))
-
-        await fastForward(OneWeek * 4)
-        await mineBlock()
-        await s.VaultController.calculateInterest()
-        await mineBlock()
-
-        let interestFactor = await s.VaultController.interestFactor()
-        let total = await truncate(interestFactor.mul(totalBaseLiab))
-        //showBody("Total Base Liab  : ", await toNumber(totalBaseLiab))
-        //showBody("Total: ", await toNumber(total))
-
-        await fastForward(OneYear)
-        await mineBlock()
-        await s.VaultController.calculateInterest()
-        await mineBlock()
-
-        interestFactor = await s.VaultController.interestFactor()
-        total = await truncate(interestFactor.mul(totalBaseLiab))
-        //showBody("Total Base Liab  : ", await toNumber(totalBaseLiab))
-        //showBody("Total: ", await toNumber(total))
->>>>>>> 4e7d0bc3
-
-        expect(await toNumber(interestFactor)).to.be.gt(await toNumber(initInterestFactor))
-
-        //check interest generation
-<<<<<<< HEAD
-        let balance = await s.USDI.balanceOf(s.Frank.address)
-        expect(await toNumber(balance)).to.be.gt(await toNumber(startBalance))
-=======
-        balance = await s.USDI.balanceOf(s.Frank.address)
-        //showBody("Frank USDI: ", await toNumber(balance))
->>>>>>> 4e7d0bc3
-    })
-
-    it("Large liability, to reserve, try to withdraw USDC for USDI", async () => {
-        let balance = await s.USDI.balanceOf(s.Frank.address)
-        expect(await toNumber(balance)).to.be.gt(1)
-        //confirm reserve is 0
-        let reserve = await s.USDC.balanceOf(s.USDI.address)
-        expect(reserve).to.eq(0)
-
-
-        //try to withdraw from empty reserve
-        await s.USDI.connect(s.Frank).approve(s.USDI.address, balance)
-        await mineBlock()
-        await expect(s.USDI.connect(s.Frank).withdraw(balance)).to.be.reverted
-        await mineBlock()
-
-    })
+import { expect, assert } from "chai";
+import { ethers, network, tenderly } from "hardhat";
+import { stealMoney } from "../../../util/money";
+import { showBody, showBodyCyan } from "../../../util/format";
+import { getArgs, getGas, truncate, toNumber } from "../../../util/math";
+import { BN } from "../../../util/number";
+import { s } from "../scope";
+import { advanceBlockHeight, reset, mineBlock, fastForward, OneYear, OneWeek } from "../../../util/block";
+import { IVault__factory } from "../../../typechain-types";
+//import { assert } from "console";
+import { utils } from "ethers";
+//simport { truncate } from "fs";
+
+
+describe("What happens when there is no reserve?", () => {
+    //9500 USDC
+    const depositAmount = s.Dave_USDC.sub(BN("500e6"))
+    const depositAmount_e18 = depositAmount.mul(BN("1e12"))
+
+    it("Confirms contract holds no value", async () => {
+        const totalLiability = await s.VaultController.totalBaseLiability()
+        expect(totalLiability).to.eq(BN("0"))
+
+        const vaultsMinted = await s.VaultController.vaultsMinted()
+        expect(vaultsMinted).to.eq(BN("0"))
+
+        const interestFactor = await s.VaultController.interestFactor()
+        expect(interestFactor).to.eq(BN("1e18"))
+
+        const tokensRegistered = await s.VaultController.tokensRegistered()
+        expect(tokensRegistered).to.eq(BN("2"))//weth && comp
+
+        //no new USDi has been minted
+        const totalSupply = await s.USDI.totalSupply()
+        expect(totalSupply).to.eq(BN("1e18"))
+
+        const scaledTotalSupply = await s.USDI.scaledTotalSupply()
+        expect(scaledTotalSupply).to.eq(totalSupply.mul(BN("1e48")))
+
+        const reserveRatio = await s.USDI.reserveRatio()
+        expect(reserveRatio).to.eq(0)
+
+    })
+
+    it("Pay interest, and check values to confirm change", async () => {
+
+        await s.VaultController.calculateInterest()
+        await advanceBlockHeight(1)
+
+        const totalLiability = await s.VaultController.totalBaseLiability()
+        expect(totalLiability).to.eq(BN("0"))
+
+        const vaultsMinted = await s.VaultController.vaultsMinted()
+        expect(vaultsMinted).to.eq(BN("0"))
+
+        const interestFactor = await s.VaultController.interestFactor()
+        expect(interestFactor).to.not.eq(BN("1e18"))//Interest factor is slightly higher due to time passing
+
+        const tokensRegistered = await s.VaultController.tokensRegistered()
+        expect(tokensRegistered).to.eq(BN("2"))//weth && comp
+
+        //no new USDi has been minted
+        const totalSupply = await s.USDI.totalSupply()
+        expect(totalSupply).to.eq(BN("1e18"))
+
+        const scaledTotalSupply = await s.USDI.scaledTotalSupply()
+        expect(scaledTotalSupply).to.eq(totalSupply.mul(BN("1e48")))
+
+        const reserveRatio = await s.USDI.reserveRatio()
+        expect(reserveRatio).to.eq(0)
+    })
+
+    it("borrow USDi when there is no reserve", async () => {
+
+        //confirm reserve is 0
+        let reserve = await s.USDC.balanceOf(s.USDI.address)
+        expect(reserve).to.eq(0)
+
+        //mint vault
+        //Bob mints vault
+        await expect(s.VaultController.connect(s.Bob).mintVault()).to.not.reverted;
+        await mineBlock();
+        const vaultID = await s.VaultController.vaultsMinted()
+        let bobVault = await s.VaultController.vaultAddress(vaultID)
+        s.BobVault = IVault__factory.connect(
+            bobVault,
+            s.Bob,
+        );
+        expect(await s.BobVault.minter()).to.eq(s.Bob.address)
+        await mineBlock()
+
+
+        //Bob transfers wETH collateral
+        let balance = await s.WETH.balanceOf(s.Bob.address)
+        expect(balance).to.eq(s.Bob_WETH)
+
+        //Bob transfers 1 wETH
+        await s.WETH.connect(s.Bob).transfer(s.BobVault.address, utils.parseEther("1"))
+        await mineBlock()
+
+        let borrowPower = await s.VaultController.accountBorrowingPower(vaultID)
+        //showBody("borrowPower: ", utils.formatEther(borrowPower.toString()))
+
+        //borrow full amount
+        const borrowResult = await s.VaultController.connect(s.Bob).borrowUsdi(vaultID, borrowPower)
+        await mineBlock()
+        const borrowArgs = await getArgs(borrowResult)
+        const borrowAmount = borrowArgs.borrowAmount
+
+        expect(await toNumber(borrowAmount)).to.be.closeTo(await toNumber(borrowPower), 0.01)
+
+    })
+
+    it("Borrow again to push up the total base liability", async () => {
+        //confirm reserve is 0
+        let reserve = await s.USDC.balanceOf(s.USDI.address)
+        expect(reserve).to.eq(0)
+
+        //mint vault
+        //Bob mints vault
+        await expect(s.VaultController.connect(s.Carol).mintVault()).to.not.reverted;
+        await mineBlock();
+        const vaultID = await s.VaultController.vaultsMinted()
+        let carolVault = await s.VaultController.vaultAddress(vaultID)
+        s.CarolVault = IVault__factory.connect(
+            carolVault,
+            s.Carol,
+        );
+        expect(await s.BobVault.minter()).to.eq(s.Bob.address)
+        await mineBlock()
+
+
+        //Carol transfers COMP collateral
+        let balance = await s.COMP.balanceOf(s.Carol.address)
+        expect(balance).to.eq(s.Carol_COMP)
+
+        //Carol transfers all COMP
+        await s.COMP.connect(s.Carol).transfer(s.CarolVault.address, balance)
+        await mineBlock()
+
+        let borrowPower = await s.VaultController.accountBorrowingPower(vaultID)
+        //showBody("borrowPower: ", utils.formatEther(borrowPower.toString()))
+
+        //borrow full amount
+        const borrowResult = await s.VaultController.connect(s.Carol).borrowUsdi(vaultID, borrowPower)
+        await mineBlock()
+        const borrowArgs = await getArgs(borrowResult)
+        const borrowAmount = borrowArgs.borrowAmount
+
+        expect(await toNumber(borrowAmount)).to.be.closeTo(await toNumber(borrowPower), 0.01)
+    })
+
+    it("check things", async () => {
+        const vaultID = await s.VaultController.vaultsMinted()
+
+        const startBalance = await s.USDI.balanceOf(s.Frank.address)
+        const initBaseLiab = await s.VaultController.totalBaseLiability()
+        const initInterestFactor = await s.VaultController.interestFactor()
+
+        let AccountLiability = await s.VaultController.accountLiability(vaultID)
+
+        expect(await toNumber(AccountLiability)).to.be.gt(await toNumber(initLiability))
+
+        let totalBaseLiab = await s.VaultController.totalBaseLiability()
+        assert.equal(totalBaseLiab.toString(), initBaseLiab.toString(), "base liability has not changed")
+
+        let interestFactor = await s.VaultController.interestFactor()
+
+        expect(await toNumber(interestFactor)).to.be.gt(await toNumber(initInterestFactor))
+
+        //check interest generation
+        let balance = await s.USDI.balanceOf(s.Frank.address)
+        expect(await toNumber(balance)).to.be.gt(await toNumber(startBalance))
+    })
+
+    it("Large liability, to reserve, try to withdraw USDC for USDI", async () => {
+        let balance = await s.USDI.balanceOf(s.Frank.address)
+        expect(await toNumber(balance)).to.be.gt(1)
+        //confirm reserve is 0
+        let reserve = await s.USDC.balanceOf(s.USDI.address)
+        expect(reserve).to.eq(0)
+
+
+        //try to withdraw from empty reserve
+        await s.USDI.connect(s.Frank).approve(s.USDI.address, balance)
+        await mineBlock()
+        await expect(s.USDI.connect(s.Frank).withdraw(balance)).to.be.reverted
+        await mineBlock()
+
+    })
 })