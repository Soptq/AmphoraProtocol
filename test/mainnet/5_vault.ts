--- conflicted
+++ resolved
@@ -48,7 +48,6 @@
         await expect(s.CarolVault.delegateCompLikeTo(s.compVotingAddress, s.aaveAddress)).to.not.reverted;
         await expect(s.CarolVault.delegateCompLikeTo(s.compVotingAddress, s.tribeAddress)).to.not.reverted;
         await mineBlock();
-<<<<<<< HEAD
         const currentVotesComp = await s.COMP.connect(s.Carol).getCurrentVotes(s.compVotingAddress);
         showBody("carol has comp votes: ", currentVotesComp, "votes");
         const currentVotesAAVE = await s.AAVE.connect(s.Carol).getPowerCurrent(s.compVotingAddress,BN("0"));
@@ -64,10 +63,8 @@
         expect(s.Carol_ENS).to.eq(currentVotesENS);
         expect(s.Carol_DYDX).to.eq(currentVotesDYDX);
         expect(s.Carol_TRIBE).to.eq(currentVotesTRIBE);
-=======
         const currentVotes = await s.COMP.connect(s.Carol).getCurrentVotes(s.compVotingAddress);
         //showBody("carol should have", currentVotes, "votes");
         expect(currentVotes).to.eq(s.Carol_COMP);
->>>>>>> a7ed34cf
     });
 })