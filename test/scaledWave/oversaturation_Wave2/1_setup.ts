--- conflicted
+++ resolved
@@ -1,277 +1,169 @@
-import { expect, assert } from "chai";
-import { ethers, network, tenderly } from "hardhat";
-import { stealMoney } from "../../../util/money";
-import { showBody, showBodyCyan } from "../../../util/format";
-import { BN } from "../../../util/number";
-import { s } from "../scope";
-import { advanceBlockHeight, reset, mineBlock } from "../../../util/block";
-import { IERC20__factory, IVOTE__factory } from "../../../typechain-types";
-import { JsonRpcSigner } from "@ethersproject/providers";
-import { Wallet } from "@ethersproject/wallet";
-
-import { utils, BigNumber } from "ethers";
-import { random } from "underscore";
-//import { assert } from "console";
-
-require("chai").should();
-//*
-// Initial Balances:
-// Andy: 100,000,000 usdc ($100) 6dec
-// Bob: 10,000,000,000,000,000,000 weth (10 weth) 18dec
-// Carol: 100,000,000,000,000,000,000 (100 comp), 18dec
-// Dave: 10,000,000,000 usdc ($10,000) 6dec
-//
-// andy is a usdc holder. he wishes to deposit USDC to hold USDI
-// bob is an eth holder. He wishes to deposit his eth and borrow USDI
-// carol is a comp holder. she wishes to deposit her comp and then vote
-// dave is a liquidator. he enjoys liquidating, so he's going to try to liquidate Bob
-
-// configurable variables
-
-// configurable variables
-let usdc_minter = "0xe78388b4ce79068e89bf8aa7f218ef6b9ab0e9d0";
-let comp_minter = "0xf977814e90da44bfa03b6295a0616a897441acec";
-let wbtc_minter = "0xf977814e90da44bfa03b6295a0616a897441acec";
-let uni_minter = "0xf977814e90da44bfa03b6295a0616a897441acec";
-let dydx_minter = "0xf977814e90da44bfa03b6295a0616a897441acec";
-let ens_minter = "0xf977814e90da44bfa03b6295a0616a897441acec";
-let aave_minter = "0xf977814e90da44bfa03b6295a0616a897441acec";
-let tribe_minter = "0xf977814e90da44bfa03b6295a0616a897441acec";
-let weth_minter = "0xe78388b4ce79068e89bf8aa7f218ef6b9ab0e9d0";
-
-let carol_voting_address = "0x1F2AB8Ac759Fb0E3185630277A554Ae3110bF530";
-
-if (process.env.TENDERLY_KEY) {
-  if (process.env.TENDERLY_ENABLE == "true") {
-    let provider = new ethers.providers.Web3Provider(tenderly.network());
-    ethers.provider = provider;
-  }
-}
-
-const Web3 = require("web3");
-const web3 = new Web3(
-  new Web3.providers.HttpProvider("https://mainnet.rpc.gfx.xyz/")
-);
-const isContract = async (address: string) => {
-  const res = await web3.eth.getCode(address);
-  return res.length > 5;
-};
-
-describe("hardhat settings", () => {
-  it("reset hardhat network each run", async () => {
-    expect(await reset(0)).to.not.throw;
-  });
-  it("set automine OFF", async () => {
-    expect(await network.provider.send("evm_setAutomine", [false])).to.not
-      .throw;
-  });
-});
-
-describe("Token Setup", () => {
-<<<<<<< HEAD
-    it("connect to signers", async () => {
-        s.accounts = await ethers.getSigners();
-        s.Frank = s.accounts[0];
-        s.Andy = s.accounts[1];
-        s.Bob = s.accounts[2];
-        s.Carol = s.accounts[3];
-        s.Dave = s.accounts[4];
-        s.Eric = s.accounts[5];
-        s.Gus = s.accounts[6];
-        s.Hector = s.accounts[7];
-        s.Igor = s.accounts[8];
-        s.Bank = s.accounts[9];
-    });
-    it("Connect to existing contracts", async () => {
-        s.USDC = IERC20__factory.connect(s.usdcAddress, s.Frank);
-
-    });
-    it("Should succesfully transfer money", async () => {
-        //showBody(`stealing ${s.Andy_USDC} to Andy from ${s.usdcAddress}`);
-        await expect(
-            stealMoney(usdc_minter, s.Andy.address, s.usdcAddress, s.Andy_USDC)
-        ).to.not.be.reverted;
-
-        //showBody(`stealing ${s.Bob_USDC} usdc to Bob from ${s.usdcAddress}`);
-        await expect(
-            stealMoney(usdc_minter, s.Bob.address, s.usdcAddress, s.Bob_USDC)
-        ).to.not.be.reverted
-
-        //showBody(`stealing ${s.Carol_USDC} usdc to Carol from ${s.usdcAddress}`);
-        /**
-          await expect(
-            stealMoney(usdc_minter, s.Carol.address, s.usdcAddress, s.Carol_USDC)
-        ).to.not.be.reverted
-         */
-
-        //showBody(`stealing ${s.Dave_USDC} to Dave from ${s.usdcAddress}`);
-        await expect(
-            stealMoney(usdc_minter, s.Dave.address, s.usdcAddress, s.Dave_USDC)
-        ).to.not.be.reverted;
-
-        //showBody(`stealing ${s.Eric_USDC} usdc to Eric from ${s.usdcAddress}`);
-        await expect(
-            stealMoney(usdc_minter, s.Eric.address, s.usdcAddress, s.Eric_USDC)
-        ).to.not.be.reverted
-
-        //showBody(`stealing ${s.Frank_USDC} usdc to Frank from ${s.usdcAddress}`);
-        await expect(
-            stealMoney(usdc_minter, s.Frank.address, s.usdcAddress, s.Frank_USDC)
-        ).to.not.be.reverted
-
-        //showBody(`stealing ${s.Gus_USDC} usdc to Gus from ${s.usdcAddress}`);
-        await expect(
-            stealMoney(usdc_minter, s.Gus.address, s.usdcAddress, s.Gus_USDC)
-        ).to.not.be.reverted
-
-        //showBody(`stealing ${s.Hector_USDC} usdc to Hector from ${s.usdcAddress}`);
-        await expect(
-            stealMoney(usdc_minter, s.Hector.address, s.usdcAddress, s.Hector_USDC)
-        ).to.not.be.reverted
-
-        //showBody(`stealing ${s.baseUSDC} usdc to Igor from ${s.usdcAddress}`);
-        await expect(
-            stealMoney(usdc_minter, s.Igor.address, s.usdcAddress, s.baseUSDC)
-        ).to.not.be.reverted
-
-        //showBody(`stealing ${s.Bank_USDC} usdc to Bank from ${s.usdcAddress}`);
-        await expect(
-            stealMoney(usdc_minter, s.Bank.address, s.usdcAddress, s.Bank_USDC)
-        ).to.not.be.reverted
-
-
-
-
-        await mineBlock();
-
-        let balance = await s.USDC.balanceOf(s.Bob.address)
-        expect(balance).to.eq(s.Bob_USDC)
-
-
-    });
-
-=======
-  it("connect to signers", async () => {
-    s.accounts = await ethers.getSigners();
-    s.Frank = s.accounts[0];
-    s.Andy = s.accounts[1];
-    s.Bob = s.accounts[2];
-    s.Carol = s.accounts[3];
-    s.Dave = s.accounts[4];
-    s.Eric = s.accounts[5];
-    s.Gus = s.accounts[6];
-    s.Hector = s.accounts[7];
-    s.Igor = s.accounts[8];
-    s.Bank = s.accounts[9];
-  });
-  it("Connect to existing contracts", async () => {
-    s.USDC = IERC20__factory.connect(s.usdcAddress, s.Frank);
-  });
-  it("Should succesfully transfer money", async () => {
-    //showBody(`stealing ${s.Andy_USDC} to Andy from ${s.usdcAddress}`);
-    await expect(
-      stealMoney(usdc_minter, s.Andy.address, s.usdcAddress, s.Andy_USDC)
-    ).to.not.be.reverted;
-
-    //showBody(`stealing ${s.Bob_USDC} usdc to Bob from ${s.usdcAddress}`);
-    await expect(
-      stealMoney(usdc_minter, s.Bob.address, s.usdcAddress, s.Bob_USDC)
-    ).to.not.be.reverted;
-
-    //showBody(`stealing ${s.Carol_USDC} usdc to Carol from ${s.usdcAddress}`);
-    await expect(
-      stealMoney(usdc_minter, s.Carol.address, s.usdcAddress, s.Carol_USDC)
-    ).to.not.be.reverted;
-
-    //showBody(`stealing ${s.Dave_USDC} to Dave from ${s.usdcAddress}`);
-    await expect(
-      stealMoney(usdc_minter, s.Dave.address, s.usdcAddress, s.Dave_USDC)
-    ).to.not.be.reverted;
-
-    //showBody(`stealing ${s.Eric_USDC} usdc to Eric from ${s.usdcAddress}`);
-    await expect(
-      stealMoney(usdc_minter, s.Eric.address, s.usdcAddress, s.Eric_USDC)
-    ).to.not.be.reverted;
-
-    //showBody(`stealing ${s.Frank_USDC} usdc to Frank from ${s.usdcAddress}`);
-    await expect(
-      stealMoney(usdc_minter, s.Frank.address, s.usdcAddress, s.Frank_USDC)
-    ).to.not.be.reverted;
-
-    //showBody(`stealing ${s.Gus_USDC} usdc to Gus from ${s.usdcAddress}`);
-    await expect(
-      stealMoney(usdc_minter, s.Gus.address, s.usdcAddress, s.Gus_USDC)
-    ).to.not.be.reverted;
-
-    //showBody(`stealing ${s.Hector_USDC} usdc to Hector from ${s.usdcAddress}`);
-    await expect(
-      stealMoney(usdc_minter, s.Hector.address, s.usdcAddress, s.Hector_USDC)
-    ).to.not.be.reverted;
-
-    //showBody(`stealing ${s.baseUSDC} usdc to Igor from ${s.usdcAddress}`);
-    await expect(
-      stealMoney(usdc_minter, s.Igor.address, s.usdcAddress, s.baseUSDC)
-    ).to.not.be.reverted;
-
-    //showBody(`stealing ${s.Bank_USDC} usdc to Bank from ${s.usdcAddress}`);
-    await expect(
-      stealMoney(usdc_minter, s.Bank.address, s.usdcAddress, s.Bank_USDC)
-    ).to.not.be.reverted;
-
-    await mineBlock();
-
-    let balance = await s.USDC.balanceOf(s.Bob.address);
-    expect(balance).to.eq(s.Bob_USDC);
-  });
-
-  /**
-   * filter for contracts first, use ./scripts/filterForContracts.ts
-   */
-  it("Randomly select accounts", async () => {
->>>>>>> 0db58916
-    /**
-         const length1 = 300
-        let rl1 = []
-        for (let i = 0; i < length1; i++) {
-            const random = Math.floor(Math.random() * s.whitelist1.length);
-
-            let contract = await isContract(s.whitelist1[random])
-            if (!contract) {
-                rl1.push(s.whitelist1[random])
-            }
-        }
-        s.randomWhitelist1 = rl1
-         */
-
-<<<<<<< HEAD
-
-        const length2 = 300
-        showBodyCyan(`Sample Size: ${length2} of ${s.whitelist2.length}`)
-
-        let rl2 = []
-        for (let i = 0; i < length2; i++) {
-            const random = Math.floor(Math.random() * s.whitelist2.length);
-            let contract = await isContract(s.whitelist2[random])
-            if (!contract) {
-                rl2.push(s.whitelist2[random])
-            }
-=======
-    showBody("selecting accounts");
-    const length2 = 700;
-    let rl2: any[] = [];
-    const prm = [];
-    for (let i = 0; i < length2; i++) {
-      const random = Math.floor(Math.random() * s.whitelist2.length);
-      const p = isContract(s.whitelist2[random]).then((x) => {
-        if (!x) {
-          rl2.push(s.whitelist2[random]);
->>>>>>> 0db58916
-        }
-      });
-      prm.push(p);
-    }
-    await Promise.all(prm);
-    s.randomWhitelist2 = rl2;
-    showBody("selected accounts");
-  });
-});
+import { expect, assert } from "chai";
+import { ethers, network, tenderly } from "hardhat";
+import { stealMoney } from "../../../util/money";
+import { showBody, showBodyCyan } from "../../../util/format";
+import { BN } from "../../../util/number";
+import { s } from "../scope";
+import { advanceBlockHeight, reset, mineBlock } from "../../../util/block";
+import { IERC20__factory, IVOTE__factory } from "../../../typechain-types";
+import { JsonRpcSigner } from "@ethersproject/providers";
+import { Wallet } from "@ethersproject/wallet";
+
+import { utils, BigNumber } from "ethers";
+import { random } from "underscore";
+//import { assert } from "console";
+
+require("chai").should();
+//*
+// Initial Balances:
+// Andy: 100,000,000 usdc ($100) 6dec
+// Bob: 10,000,000,000,000,000,000 weth (10 weth) 18dec
+// Carol: 100,000,000,000,000,000,000 (100 comp), 18dec
+// Dave: 10,000,000,000 usdc ($10,000) 6dec
+//
+// andy is a usdc holder. he wishes to deposit USDC to hold USDI
+// bob is an eth holder. He wishes to deposit his eth and borrow USDI
+// carol is a comp holder. she wishes to deposit her comp and then vote
+// dave is a liquidator. he enjoys liquidating, so he's going to try to liquidate Bob
+
+// configurable variables
+
+// configurable variables
+let usdc_minter = "0xe78388b4ce79068e89bf8aa7f218ef6b9ab0e9d0";
+let comp_minter = "0xf977814e90da44bfa03b6295a0616a897441acec";
+let wbtc_minter = "0xf977814e90da44bfa03b6295a0616a897441acec";
+let uni_minter = "0xf977814e90da44bfa03b6295a0616a897441acec";
+let dydx_minter = "0xf977814e90da44bfa03b6295a0616a897441acec";
+let ens_minter = "0xf977814e90da44bfa03b6295a0616a897441acec";
+let aave_minter = "0xf977814e90da44bfa03b6295a0616a897441acec";
+let tribe_minter = "0xf977814e90da44bfa03b6295a0616a897441acec";
+let weth_minter = "0xe78388b4ce79068e89bf8aa7f218ef6b9ab0e9d0";
+
+let carol_voting_address = "0x1F2AB8Ac759Fb0E3185630277A554Ae3110bF530";
+
+if (process.env.TENDERLY_KEY) {
+  if (process.env.TENDERLY_ENABLE == "true") {
+    let provider = new ethers.providers.Web3Provider(tenderly.network());
+    ethers.provider = provider;
+  }
+}
+
+const Web3 = require("web3");
+const web3 = new Web3(
+  new Web3.providers.HttpProvider("https://mainnet.rpc.gfx.xyz/")
+);
+const isContract = async (address: string) => {
+  const res = await web3.eth.getCode(address);
+  return res.length > 5;
+};
+
+describe("hardhat settings", () => {
+  it("reset hardhat network each run", async () => {
+    expect(await reset(0)).to.not.throw;
+  });
+  it("set automine OFF", async () => {
+    expect(await network.provider.send("evm_setAutomine", [false])).to.not
+      .throw;
+  });
+});
+
+describe("Token Setup", () => {
+  it("connect to signers", async () => {
+    s.accounts = await ethers.getSigners();
+    s.Frank = s.accounts[0];
+    s.Andy = s.accounts[1];
+    s.Bob = s.accounts[2];
+    s.Carol = s.accounts[3];
+    s.Dave = s.accounts[4];
+    s.Eric = s.accounts[5];
+    s.Gus = s.accounts[6];
+    s.Hector = s.accounts[7];
+    s.Igor = s.accounts[8];
+    s.Bank = s.accounts[9];
+  });
+  it("Connect to existing contracts", async () => {
+    s.USDC = IERC20__factory.connect(s.usdcAddress, s.Frank);
+
+  });
+  it("Should succesfully transfer money", async () => {
+    //showBody(`stealing ${s.Andy_USDC} to Andy from ${s.usdcAddress}`);
+    await expect(
+      stealMoney(usdc_minter, s.Andy.address, s.usdcAddress, s.Andy_USDC)
+    ).to.not.be.reverted;
+
+    //showBody(`stealing ${s.Bob_USDC} usdc to Bob from ${s.usdcAddress}`);
+    await expect(
+      stealMoney(usdc_minter, s.Bob.address, s.usdcAddress, s.Bob_USDC)
+    ).to.not.be.reverted
+
+    //showBody(`stealing ${s.Carol_USDC} usdc to Carol from ${s.usdcAddress}`);
+    /**
+      await expect(
+        stealMoney(usdc_minter, s.Carol.address, s.usdcAddress, s.Carol_USDC)
+    ).to.not.be.reverted
+     */
+
+    //showBody(`stealing ${s.Dave_USDC} to Dave from ${s.usdcAddress}`);
+    await expect(
+      stealMoney(usdc_minter, s.Dave.address, s.usdcAddress, s.Dave_USDC)
+    ).to.not.be.reverted;
+
+    //showBody(`stealing ${s.Eric_USDC} usdc to Eric from ${s.usdcAddress}`);
+    await expect(
+      stealMoney(usdc_minter, s.Eric.address, s.usdcAddress, s.Eric_USDC)
+    ).to.not.be.reverted
+
+    //showBody(`stealing ${s.Frank_USDC} usdc to Frank from ${s.usdcAddress}`);
+    await expect(
+      stealMoney(usdc_minter, s.Frank.address, s.usdcAddress, s.Frank_USDC)
+    ).to.not.be.reverted
+
+    //showBody(`stealing ${s.Gus_USDC} usdc to Gus from ${s.usdcAddress}`);
+    await expect(
+      stealMoney(usdc_minter, s.Gus.address, s.usdcAddress, s.Gus_USDC)
+    ).to.not.be.reverted
+
+    //showBody(`stealing ${s.Hector_USDC} usdc to Hector from ${s.usdcAddress}`);
+    await expect(
+      stealMoney(usdc_minter, s.Hector.address, s.usdcAddress, s.Hector_USDC)
+    ).to.not.be.reverted
+
+    //showBody(`stealing ${s.baseUSDC} usdc to Igor from ${s.usdcAddress}`);
+    await expect(
+      stealMoney(usdc_minter, s.Igor.address, s.usdcAddress, s.baseUSDC)
+    ).to.not.be.reverted
+
+    //showBody(`stealing ${s.Bank_USDC} usdc to Bank from ${s.usdcAddress}`);
+    await expect(
+      stealMoney(usdc_minter, s.Bank.address, s.usdcAddress, s.Bank_USDC)
+    ).to.not.be.reverted
+
+
+
+
+    await mineBlock();
+
+    let balance = await s.USDC.balanceOf(s.Bob.address)
+    expect(balance).to.eq(s.Bob_USDC)
+
+
+  });
+
+  it("Select accounts at random", async () => {
+    const length2 = 300;
+    let rl2: any[] = [];
+    const prm = [];
+    for (let i = 0; i < length2; i++) {
+      const random = Math.floor(Math.random() * s.whitelist2.length);
+      const p = isContract(s.whitelist2[random]).then((x) => {
+        if (!x) {
+          rl2.push(s.whitelist2[random]);
+        }
+      });
+      prm.push(p);
+    }
+    await Promise.all(prm);
+    s.randomWhitelist2 = rl2;
+  })
+});
+