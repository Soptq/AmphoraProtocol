import { VaultController__factory } from "../../typechain-types/factories/lending/VaultController__factory";
import * as dotenv from "dotenv";
import { AlchemyWebSocketProvider } from "@ethersproject/providers";
import {
  Multicall,
  ContractCallResults,
  ContractCallContext,
} from "ethereum-multicall";
import { CallContext } from "ethereum-multicall/dist/esm/models";
import { ERC20Detailed__factory, Vault__factory } from "../../typechain-types";
import { BigNumber } from "ethers";
import { BN } from "../../util/number";
import Decimal from "decimal.js";
import { BlockRounds } from "./q1_data";
import { ethers } from "hardhat";
import { writeFileSync } from "fs";
import { sleep } from "../proposals/suite/proposal";

dotenv.config();

//const POLYGON_POOL = "0x203c05ACb6FC02F5fA31bd7bE371E7B213e59Ff7";
const POOL = "0x63aac74200ba1737f81beeaeda64a539d9883922"
<<<<<<< HEAD
const rpc_url = process.env.ALCHEMY_API
=======
const rpc_url = process.env.X;
>>>>>>> 760918bc

const main = async () => {

  const cl = new AlchemyWebSocketProvider(1, rpc_url);
  //const cl = new ethers.providers.JsonRpcProvider(rpc_url)
  const tk = ERC20Detailed__factory.connect(POOL, cl);
<<<<<<< HEAD
=======
  const blockEnd = 15346983;
  const blockStart = blockEnd - 1000;
>>>>>>> 760918bc

  let weekNum = 0
  for(const week of BlockRounds.blockRanges) {
    weekNum = weekNum + 1
    if(weekNum == 1){
      continue
    }
    const   blockStart = week.start
    const   blockEnd = week.end
    const totalBalances = new Map<string, Decimal>();
    let totalBalance = new Decimal(0);

<<<<<<< HEAD
    const addrs: string[] = ["0x50818e936aB61377A18bCAEc0f1C32cA27E38923"];
    const mc = new Multicall({ ethersProvider: cl });
    (
      await tk.queryFilter(
        tk.filters["Transfer(address,address,uint256)"](
          undefined,
          undefined,
          undefined
        )
      )
    ).map((x) => {
      if (!addrs.includes(x.args[1])) {
        addrs.push(x.args[1]);
      }
    });
=======
  console.log("SETUP")

  const addrs: string[] = ["0x50818e936aB61377A18bCAEc0f1C32cA27E38923"];
  const mc = new Multicall({ ethersProvider: cl });
  (
    await tk.queryFilter(
      tk.filters["Transfer(address,address,uint256)"](
        undefined,
        undefined,
        undefined
      )
    )
  ).map((x) => {
    if (!addrs.includes(x.args[1])) {
      addrs.push(x.args[1]);
    }
  });
  console.log("LOOPING")
>>>>>>> 760918bc

    console.log(blockStart, blockEnd)
    let blocks = 0;
    for (let b = (blockStart+30000); b <= blockEnd; b++) {
      const addrCalls: CallContext[] = [];
      const liabilityCalls: CallContext[] = [];
      const addrCallContext: ContractCallContext[] = [];
      blocks = blocks + 1;
      for (let addr of addrs) {
        addrCalls.push({
          reference: addr,
          methodName: "balanceOf",
          methodParameters: [addr],
        });
      }

      let resp: any
      try {
        resp = await mc.call([
          {
            reference: "balance",
            contractAddress: tk.address,
            abi: ERC20Detailed__factory.abi,
            calls: addrCalls,
          },
        ], {blockNumber: b.toString()});
      }catch(e:any){
        console.log("error",e,"SKIPPING BLOCK", b)
        continue
      }
      const holderBal = resp.results.balance.callsReturnContext.map((x:any) => {
        return {
          holder: x.reference,
          val: new Decimal(x.returnValues[0].hex),
        };
      });
      let totalBal = new Decimal(0);
      holderBal.forEach((x:any) => {
        totalBal = totalBal.add(x.val);
      });

      holderBal.forEach((x:any) => {
        if (!totalBalances.has(x.holder)) {
          totalBalances.set(x.holder, new Decimal(0));
        }
        totalBalances.set(
          x.holder,
          totalBalances.get(x.holder)!.add(x.val.div(totalBal))
        );
        totalBalance = totalBalance.add(x.val);
      });
      console.log(`block ${b} done, ${blockEnd - b} to go`, totalBal.div(1e9).div(1e9));
      console.log(totalBalances)
    }
    const totals = Array.from(totalBalances.entries()).map(([k, v]) => {
      return {
        minter: k,
        share: v.div(blocks),
      };
    });
    let treeJson =  totals
    .filter((x) => {
      return x.share.gt(0);
    })
    .map((v) => {
      let extra = 1
      if(weekNum == 1) {
        extra = 7
      }
      return {
        minter: v.minter,
        amount: v.share.mul(BlockRounds.rewardForLM).mul(extra),
      };
    })
    console.log(treeJson)
    writeFileSync(`rewardtree/lps_${blockStart}-${blockEnd}.json`, JSON.stringify(treeJson), 'utf8');
  };
};

main().then(console.log);<|MERGE_RESOLUTION|>--- conflicted
+++ resolved
@@ -20,22 +20,15 @@
 
 //const POLYGON_POOL = "0x203c05ACb6FC02F5fA31bd7bE371E7B213e59Ff7";
 const POOL = "0x63aac74200ba1737f81beeaeda64a539d9883922"
-<<<<<<< HEAD
 const rpc_url = process.env.ALCHEMY_API
-=======
-const rpc_url = process.env.X;
->>>>>>> 760918bc
 
 const main = async () => {
 
   const cl = new AlchemyWebSocketProvider(1, rpc_url);
   //const cl = new ethers.providers.JsonRpcProvider(rpc_url)
   const tk = ERC20Detailed__factory.connect(POOL, cl);
-<<<<<<< HEAD
-=======
   const blockEnd = 15346983;
   const blockStart = blockEnd - 1000;
->>>>>>> 760918bc
 
   let weekNum = 0
   for(const week of BlockRounds.blockRanges) {
@@ -48,23 +41,7 @@
     const totalBalances = new Map<string, Decimal>();
     let totalBalance = new Decimal(0);
 
-<<<<<<< HEAD
-    const addrs: string[] = ["0x50818e936aB61377A18bCAEc0f1C32cA27E38923"];
-    const mc = new Multicall({ ethersProvider: cl });
-    (
-      await tk.queryFilter(
-        tk.filters["Transfer(address,address,uint256)"](
-          undefined,
-          undefined,
-          undefined
-        )
-      )
-    ).map((x) => {
-      if (!addrs.includes(x.args[1])) {
-        addrs.push(x.args[1]);
-      }
-    });
-=======
+
   console.log("SETUP")
 
   const addrs: string[] = ["0x50818e936aB61377A18bCAEc0f1C32cA27E38923"];
@@ -83,8 +60,6 @@
     }
   });
   console.log("LOOPING")
->>>>>>> 760918bc
-
     console.log(blockStart, blockEnd)
     let blocks = 0;
     for (let b = (blockStart+30000); b <= blockEnd; b++) {
