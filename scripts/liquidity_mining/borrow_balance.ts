--- conflicted
+++ resolved
@@ -21,7 +21,7 @@
 
 
   const cl = new AlchemyWebSocketProvider(1, rpc_url );
- // const cl = new ethers.providers.JsonRpcProvider(rpc_url)
+  // const cl = new ethers.providers.JsonRpcProvider(rpc_url)
 
   const vc = VaultController__factory.connect(
     "0x4aaE9823Fb4C70490F1d802fC697F3ffF8D5CbE3",
@@ -30,14 +30,6 @@
   const blockEnd = 15346983;
   const blockStart = blockEnd - 1;
 
-<<<<<<< HEAD
-=======
-  /**
-  const blockEnd = 15328790;
-  const blockStart = blockEnd - 10000;
-   */
-
->>>>>>> 760918bc
 
   const totalLiabilities = new Map<string, Decimal>();
   let totalLiability = new Decimal(0);
@@ -45,11 +37,6 @@
   const vaultCount = await vc._vaultsMinted();
 
   const mc = new Multicall({ ethersProvider: cl });
-<<<<<<< HEAD
-
-=======
-  
->>>>>>> 760918bc
   let blocks = 0;
   for (let b = blockStart; b <= blockEnd; b++) {
     const addrCalls: CallContext[] = [];
@@ -61,7 +48,7 @@
       });
     }
 
-     const idCallContext: ContractCallContext[] = [
+    const idCallContext: ContractCallContext[] = [
       {
         reference: "address",
         contractAddress: vc.address,
@@ -99,69 +86,70 @@
     console.log(minters)
 
 
-  let weekNum = 0
-  for(const week of BlockRounds.blockRanges) {
-    weekNum = weekNum + 1
-    const    blockStart = week.start
-    const   blockEnd = week.end
-    const totalLiabilities = new Map<string, Decimal>();
+    let weekNum = 0
+    for(const week of BlockRounds.blockRanges) {
+      weekNum = weekNum + 1
+      const    blockStart = week.start
+      const   blockEnd = week.end
+      const totalLiabilities = new Map<string, Decimal>();
 
-    console.log("LOOPING")
+      console.log("LOOPING")
 
-    let blocks = 0;
-    for (let b = blockStart; b <= blockEnd; b++) {
-      let summaries;
-      try{
-      const vaultCount = await vc._vaultsMinted({blockTag: b});
-      summaries = await vc.vaultSummaries(1, vaultCount, {blockTag: b})
-      }catch(e){
-        console.log("ERROR ON BLOCK", b)
-        continue
+      let blocks = 0;
+      for (let b = blockStart; b <= blockEnd; b++) {
+        let summaries;
+        try{
+          const vaultCount = await vc._vaultsMinted({blockTag: b});
+          summaries = await vc.vaultSummaries(1, vaultCount, {blockTag: b})
+        }catch(e){
+          console.log("ERROR ON BLOCK", b)
+          continue
+        }
+        let totalMinted = new Decimal(0);
+        summaries.forEach((v) => {
+          let val = new Decimal(v.vaultLiability.toString());
+          totalMinted = totalMinted.add(val);
+        });
+        summaries.forEach((v, idx) => {
+          let minter = minters[idx];
+          let val = new Decimal(v.vaultLiability.toString());
+          if (!totalLiabilities.has(minter)) {
+            totalLiabilities.set(minter, new Decimal(0));
+          }
+          totalLiabilities.set(
+            minter,
+            totalLiabilities.get(minter)!.add(val.div(totalMinted))
+          );
+        });
+        blocks = blocks + 1;
+        console.log(`block ${b} done, ${blockEnd - b} to go`, totalMinted.div(1e9).div(1e9));
+        console.log(totalLiabilities)
       }
-      let totalMinted = new Decimal(0);
-      summaries.forEach((v) => {
-        let val = new Decimal(v.vaultLiability.toString());
-        totalMinted = totalMinted.add(val);
+      const totals = Array.from(totalLiabilities.entries()).map(([k, v]) => {
+        return {
+          minter: k,
+          share: v.div(blocks),
+        };
       });
-      summaries.forEach((v, idx) => {
-        let minter = minters[idx];
-        let val = new Decimal(v.vaultLiability.toString());
-        if (!totalLiabilities.has(minter)) {
-          totalLiabilities.set(minter, new Decimal(0));
+      let treeJson =  totals
+      .filter((x) => {
+        return x.share.gt(0);
+      })
+      .map((v) => {
+        let extra = 1
+        if(weekNum == 1) {
+          extra = 7
         }
-        totalLiabilities.set(
-          minter,
-          totalLiabilities.get(minter)!.add(val.div(totalMinted))
-        );
-      });
-      blocks = blocks + 1;
-      console.log(`block ${b} done, ${blockEnd - b} to go`, totalMinted.div(1e9).div(1e9));
-      console.log(totalLiabilities)
-    }
-    const totals = Array.from(totalLiabilities.entries()).map(([k, v]) => {
-      return {
-        minter: k,
-        share: v.div(blocks),
-      };
-    });
-    let treeJson =  totals
-    .filter((x) => {
-      return x.share.gt(0);
-    })
-    .map((v) => {
-      let extra = 1
-      if(weekNum == 1) {
-        extra = 7
-      }
-      return {
-        minter: v.minter,
-        amount: v.share.mul(BlockRounds.rewardForLM).mul(extra),
-      };
-    })
-    console.log("done with block range", blockStart, blockEnd)
-    console.log(treeJson)
-    writeFileSync(`rewardtree/borrowers_${blockStart}-${blockEnd}.json`, JSON.stringify(treeJson), 'utf8');
-  };
+        return {
+          minter: v.minter,
+          amount: v.share.mul(BlockRounds.rewardForLM).mul(extra),
+        };
+      })
+      console.log("done with block range", blockStart, blockEnd)
+      console.log(treeJson)
+      writeFileSync(`rewardtree/borrowers_${blockStart}-${blockEnd}.json`, JSON.stringify(treeJson), 'utf8');
+    };
+  }
   // all done
 }
 
