// SPDX-License-Identifier: MIT
pragma solidity ^0.8.0;

import "../_external/Ownable.sol";
import "./ICurveMaster.sol";
import "./ICurveSlave.sol";
import "../lending/IVaultController.sol";

/// @title Curve Master
/// @notice Curve master keeps a record of CurveSlave contracts and links it with an address
/// @dev all numbers should be scaled to 1e18. for instance, number 5e17 represents 50%
contract CurveMaster is ICurveMaster, Ownable {
  // mapping of token to address
  mapping(address => address) public _curves;
  mapping(address => bool) public _paused;

  address public _vaultControllerAddress;
  IVaultController private _VaultController;

  /// @notice gets the return value of curve labled token_address at x_value
  /// @param token_address the key to lookup the curve with in the mapping
  /// @param x_value the x value to pass to the slave
  /// @return y value of the curve
  function getValueAt(address token_address, int256 x_value) external view override returns (int256) {
    require(_paused[token_address] == false, "curve paused");
    require(_curves[token_address] != address(0x0), "token not enabled");
    ICurveSlave curve = ICurveSlave(_curves[token_address]);
    int256 value = curve.valueAt(x_value);
    require(value != 0, "result must be nonzero");
    return value;
  }

  /// @notice set the VaultController addr in order to pay interest on curve setting
  /// @param vault_master_address address of vault master
  function setVaultController(address vault_master_address) external override onlyOwner {
    _vaultControllerAddress = vault_master_address;
    _VaultController = IVaultController(vault_master_address);
<<<<<<< HEAD
  
  }
  function vaultControllerAddress() external view returns (address) {
    return _vaultControllerAddress;

=======

  }

  function vaultControllerAddress() external view returns (address) {
    return _vaultControllerAddress;
>>>>>>> e71fdcf3
  }

  function setCurve(address token_address, address curve_address) external override onlyOwner {
    if (address(_VaultController) != address(0)) {
      _VaultController.calculateInterest();
    }
    _curves[token_address] = curve_address;
  }
}<|MERGE_RESOLUTION|>--- conflicted
+++ resolved
@@ -35,19 +35,11 @@
   function setVaultController(address vault_master_address) external override onlyOwner {
     _vaultControllerAddress = vault_master_address;
     _VaultController = IVaultController(vault_master_address);
-<<<<<<< HEAD
-  
-  }
-  function vaultControllerAddress() external view returns (address) {
-    return _vaultControllerAddress;
-
-=======
 
   }
 
   function vaultControllerAddress() external view returns (address) {
     return _vaultControllerAddress;
->>>>>>> e71fdcf3
   }
 
   function setCurve(address token_address, address curve_address) external override onlyOwner {
