//SPDX-License-Identifier: MIT
pragma solidity 0.8.9;

/// @title interfact to interact with ERC20 tokens
/// @author elee

interface IERC20 {
  function mint(address account, uint256 amount) external;

  function totalSupply() external view returns (uint256);

  function balanceOf(address account) external view returns (uint256);

  function transfer(address recipient, uint256 amount) external returns (bool);

  function allowance(address owner, address spender) external view returns (uint256);

  function approve(address spender, uint256 amount) external returns (bool);

  function transferFrom(
    address sender,
    address recipient,
    uint256 amount
  ) external returns (bool);

  event Transfer(address indexed from, address indexed to, uint256 value);
  event Approval(address indexed owner, address indexed spender, uint256 value);
}

/// @title Wavepool is the second genration wave contract
// solhint-disable comprehensive-interface
contract WavePool {
  struct RedemptionData {
    uint256 claimed;
    bool redeemed;
  }

  struct WaveMetadata {
    bool enabled;
    bytes32 merkleRoot;
    uint256 enableTime;
  }

  // mapping from wave -> wave information
  // wave informoation includes the merkleRoot and enableTime
  mapping(uint256 => WaveMetadata) public _metadata;
  // mapping from wave -> address -> claim information
  // claim information includes the amount and whether or not it has been redeemed
  mapping(uint256 => mapping(address => RedemptionData)) public _data;

  // time at which people can claim
  uint256 public _claimTime;

  // the address which will receive any possible extra IPT
  address public _receiver;

  // the token used to claim points, USDC
<<<<<<< HEAD
  IERC20 public constant _pointsToken = IERC20(0xA0b86991c6218b36c1d19D4a2e9Eb0cE3606eB48); // usdc
  // IERC20 public constant _pointsToken = IERC20(0xbEed11d5c8c87FaCbf3f81728543eb8cB6CBa939);
=======
  IERC20 public _pointsToken; // = IERC20(0xA0b86991c6218b36c1d19D4a2e9Eb0cE3606eB48); // usdc
>>>>>>> 4673072a
  // the token to be rewarded, IPT
  IERC20 public _rewardToken;

  // the amount of reward tokens allocated to the contract
  uint256 public _totalReward;

  // this is the minimum amount of 'points' that can be redeemed for one IPT
  uint256 public _floor;
  // this is the maximum amount of points that can be added to the contract
  uint256 public _cap;

  // the amount of points token that have been sent to the contract
  uint256 public _totalClaimed = 0;

  uint256 public impliedPrice;
  bool public saturation;
  bool public calculated;

  event Points(address indexed from, uint256 wave, uint256 amount);

  constructor(
    address receiver,
    uint256 totalReward,
    address rewardToken,
    address pointsToken,
    uint256 claimTime,
    bytes32 merkle1,
    uint256 enable1,
    bytes32 merkle2,
    uint256 enable2,
    bytes32 merkle3,
    uint256 enable3
  ) {
    // price information
    _floor = 250_000;
    _cap = 500_000 * 35_000_000 * 4;
    _claimTime = claimTime;
    // reward information
    _rewardToken = IERC20(rewardToken);
<<<<<<< HEAD
    _totalReward = 35 * 1e6 * 1e18;
=======
    _pointsToken = IERC20(pointsToken);
    _totalReward = totalReward;

>>>>>>> 4673072a
    // set receiver of IPT
    _receiver = receiver;

    // wave metadata
    _metadata[1].enabled = true;
    _metadata[1].merkleRoot = merkle1;
    _metadata[1].enableTime = enable1;

    _metadata[2].enabled = true;
    _metadata[2].merkleRoot = merkle2;
    _metadata[2].enableTime = enable2;

    _metadata[3].enabled = true;
    _metadata[3].merkleRoot = merkle3;
    _metadata[3].enableTime = enable3;

    calculated = false;
    saturation = false;
  }

  /// @notice tells whether the wave is enabled or not
  /// @return boolean true if the wave is enabled
  function isEnabled(uint256 wave) public view returns (bool) {
    if (_metadata[wave].enabled != true) {
      return false;
    }
    return block.timestamp > _metadata[wave].enableTime && block.timestamp < _claimTime;
  }

  /// @notice not claimable after USDC cap has been reached
  function canClaim() public view returns (bool) {
    return _totalClaimed <= _cap;
  }

  /// @notice whether or not redemption is possible
  function canRedeem() public view returns (bool) {
    return block.timestamp > _claimTime;
  }

  /// @notice calculate pricing 1 time to save gas
  function calculatePricing() internal {
    require(!calculated, "Calculated already");
    // implied price is assuming pro rata, how many points you need for one reward
    // for instance, if the totalReward was 1, and _totalClaimed was below 500_000, then the impliedPrice would be below 500_000
    impliedPrice = _totalClaimed / (_totalReward / 1e18);
    if (!(impliedPrice < _floor)) {
      saturation = true;
    }
    calculated = true;
  }

  /// @notice redeem points for reward token
  /// @param wave if claimed on multiple waves, must redeem for each one separately
  function redeem(uint256 wave) external {
    require(canRedeem() == true, "can't redeem yet");
    require(_data[wave][msg.sender].redeemed == false, "already redeem");
    if (!calculated) {
      calculatePricing();
    }

    _data[wave][msg.sender].redeemed = true;
    uint256 rewardAmount;
    RedemptionData memory user = _data[wave][msg.sender];

    if (!saturation) {
      // if the implied price is smaller than the floor price, that means that
      // not enough points have been claimed to get to the floor price
      // in that case, charge the floor price
      rewardAmount = ((1e18 * user.claimed) / _floor);
    } else {
      // if the implied price is above the floor price, the price is the implied price
      rewardAmount = ((1e18 * user.claimed) / impliedPrice);
    }
    giveTo(msg.sender, rewardAmount);
  }

  /// @notice 1 USDC == 1 point - rewards distributed pro rata based on points
  /// @param amount amount of usdc
  /// @param key the total amount the points the user may claim - ammount allocated in whitelist
  /// @param merkleProof a proof proving that the caller may redeem up to `key` points
  function getPoints(
    uint256 wave,
    uint256 amount,
    uint256 key,
    bytes32[] memory merkleProof
  ) public {
    require(isEnabled(wave) == true, "not enabled");
    uint256 target = _data[wave][msg.sender].claimed + amount;

    if (_metadata[wave].merkleRoot != 0x00) {
      require(verifyClaim(wave, msg.sender, key, merkleProof) == true, "invalid proof");
      require(target <= key, "max alloc claimed");
    }

    _data[wave][msg.sender].claimed = target;
    _totalClaimed = _totalClaimed + amount;

    require(canClaim() == true, "Cap reached");

    takeFrom(msg.sender, amount);
    emit Points(msg.sender, wave, amount);
  }

  /// @notice validate the proof of a merkle drop claim
  /// @param wave the wave that they are trying to redeem for
  /// @param claimer the address attempting to claim
  /// @param key the amount of scaled TRIBE allocated the claimer claims that they have credit over
  /// @param merkleProof a proof proving that claimer may redeem up to `key` amount of tribe
  /// @return boolean true if the proof is valid, false if the proof is invalid
  function verifyClaim(
    uint256 wave,
    address claimer,
    uint256 key,
    bytes32[] memory merkleProof
  ) private view returns (bool) {
    bytes32 leaf = keccak256(abi.encodePacked(claimer, key));
    bytes32 merkleRoot = _metadata[wave].merkleRoot;
    return verifyProof(merkleProof, merkleRoot, leaf);
  }

  //solhint-disable-next-line max-line-length
  //merkle logic: https://github.com/OpenZeppelin/openzeppelin-contracts/blob/c9bdb1f0ae168e00a942270f2b85d6a7d3293550/contracts/utils/cryptography/MerkleProof.sol
  //MIT: OpenZeppelin Contracts v4.3.2 (utils/cryptography/MerkleProof.sol)
  function verifyProof(
    bytes32[] memory proof,
    bytes32 root,
    bytes32 leaf
  ) internal pure returns (bool) {
    return processProof(proof, leaf) == root;
  }

  function processProof(bytes32[] memory proof, bytes32 leaf) internal pure returns (bytes32) {
    bytes32 computedHash = leaf;
    for (uint256 i = 0; i < proof.length; i++) {
      bytes32 proofElement = proof[i];
      if (computedHash <= proofElement) {
        computedHash = keccak256(abi.encodePacked(computedHash, proofElement));
      } else {
        computedHash = keccak256(abi.encodePacked(proofElement, computedHash));
      }
    }
    return computedHash;
  }

  /// @notice function which transfer the point token
  function takeFrom(address target, uint256 amount) internal {
    bool check = _pointsToken.transferFrom(target, _receiver, amount);
    require(check, "erc20 transfer failed");
  }

  /// @notice function which sends the reward token
  function giveTo(address target, uint256 amount) internal {
    if (_rewardToken.balanceOf(address(this)) < amount) {
      amount = _rewardToken.balanceOf(address(this));
    }
    require(amount > 0, "cant redeem zero");
    bool check = _rewardToken.transfer(target, amount);
    require(check, "erc20 transfer failed");
  }

  ///@notice sends all unclaimed reward tokens to the receiver
  function withdraw() external {
    require(msg.sender == _receiver, "Only Receiver");
    //require(block.timestamp > (_claimTime + (7 days)), "wait for claim time");
    require(calculated, "calculatePricing() first");

    uint256 rewardAmount;
    if (!saturation) {
      rewardAmount = ((1e18 * _totalClaimed) / _floor);
    } else {
      revert("Saturation reached");
    }
    rewardAmount = _totalReward - rewardAmount;

    giveTo(_receiver, rewardAmount);
  }
}
// solhint-enable comprehensive-interface<|MERGE_RESOLUTION|>--- conflicted
+++ resolved
@@ -55,12 +55,7 @@
   address public _receiver;
 
   // the token used to claim points, USDC
-<<<<<<< HEAD
-  IERC20 public constant _pointsToken = IERC20(0xA0b86991c6218b36c1d19D4a2e9Eb0cE3606eB48); // usdc
-  // IERC20 public constant _pointsToken = IERC20(0xbEed11d5c8c87FaCbf3f81728543eb8cB6CBa939);
-=======
   IERC20 public _pointsToken; // = IERC20(0xA0b86991c6218b36c1d19D4a2e9Eb0cE3606eB48); // usdc
->>>>>>> 4673072a
   // the token to be rewarded, IPT
   IERC20 public _rewardToken;
 
@@ -100,13 +95,9 @@
     _claimTime = claimTime;
     // reward information
     _rewardToken = IERC20(rewardToken);
-<<<<<<< HEAD
-    _totalReward = 35 * 1e6 * 1e18;
-=======
     _pointsToken = IERC20(pointsToken);
     _totalReward = totalReward;
 
->>>>>>> 4673072a
     // set receiver of IPT
     _receiver = receiver;
 
