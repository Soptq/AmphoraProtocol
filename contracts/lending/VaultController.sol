--- conflicted
+++ resolved
@@ -355,10 +355,6 @@
     //check for registered asset - audit L3
     require(_tokenAddress_tokenId[asset_address] != 0, "Token not registered");
 
-<<<<<<< HEAD
-
-=======
->>>>>>> 632f9ed1
     // calculate the amount to liquidate and the 'bad fill price' using liquidationMath
     // see _liquidationMath for more detailed explaination of the math
     (uint256 tokenAmount, uint256 badFillPrice) = _liquidationMath(id, asset_address, tokens_to_liquidate);
@@ -494,13 +490,10 @@
     uint192 total_liquidity_value = 0;
     // loop over each registed token, adding the indivuduals LTV to the total LTV of the vault
     for (uint192 i = 1; i <= _tokensRegistered; i++) {
-<<<<<<< HEAD
-=======
       // if the ltv is 0, continue
       if (_tokenId_tokenLTV[i] == 0) {
         continue;
       }
->>>>>>> 632f9ed1
       // get the address of the token through the array of enabled tokens
       address token_address = _enabledTokens[i - 1];
       // the balance is the vaults token balance of the current collateral token in the loop
