--- conflicted
+++ resolved
@@ -54,11 +54,7 @@
   uint256 public _interestFactor;
   uint256 public _protocolFee;
 
-<<<<<<< HEAD
-  /// @notice any function with this modifier will start by calling the pay_interest() function
-=======
   /// @notice any function with this modifier will call the pay_interest() function before 
->>>>>>> 1a753543
   modifier paysInterest() {
     pay_interest();
     _;
@@ -89,11 +85,7 @@
   }
 
   /// @notice get vault address of id
-<<<<<<< HEAD
-  /// @return address of vault
-=======
   /// @return the address of vault 
->>>>>>> 1a753543
   function VaultAddress(uint256 id) external view override returns (address) {
     return _vaultId_vaultAddress[id];
   }
@@ -248,14 +240,9 @@
     emit RepayUSDi(id, vault_address, amount);
   }
 
-<<<<<<< HEAD
-  /// @notice repay the entirety of a vault's usdi loan. anyone may repay
-  /// @param id vault to repay
-=======
 
   /// @notice repay all of a vaults usdi. anyone may repay a vaults liabilities
   /// @param id the vault to repay
->>>>>>> 1a753543
   /// @dev pays interest
   function repayAllUSDi(uint256 id) external override paysInterest whenNotPaused {
     address vault_address = _vaultId_vaultAddress[id];
@@ -270,20 +257,12 @@
     emit RepayUSDi(id, vault_address, usdi_liability);
   }
 
-<<<<<<< HEAD
-  /// @notice liquidate an under-collateralized vault.
-  /// vaults may be liquidated up to the point where they are exactly collateralized
-  /// @param id vault to liquidate
-  /// @param asset_address collateral token to liquidate
-  /// @param tokens_to_liquidate amount of collateral token to liquidate
-=======
 
   /// @notice liquidate an underwater vault
   /// vaults may be liquidated up to the point where they are exactly solvent
   /// @param id the vault liquidate
   /// @param asset_address the token the liquidator wishes to liquidate
   /// @param tokens_to_liquidate - number of tokens to liquidate
->>>>>>> 1a753543
   /// @dev pays interest
   function liquidate_account(
     uint256 id,
@@ -299,13 +278,8 @@
     uint256 usdi_to_repurchase = truncate(badFillPrice * tokens_to_liquidate);
     IVault vault = getVault(id);
 
-<<<<<<< HEAD
     //decrease vault's liability -- switch to truncate?
     vault.modify_liability(false, div_(usdi_to_repurchase * 1e18, _interestFactor));
-=======
-    //decrease by base amount -- switch to truncate?
-    vault.decrease_liability(div_(usdi_to_repurchase * 1e18, _interestFactor));
->>>>>>> 1a753543
 
     //decrease liquidator's USDi balance
     _usdi.vault_master_burn(_msgSender(), usdi_to_repurchase);
@@ -313,32 +287,20 @@
     // finally, deliver tokens to liquidator
     vault.masterTransfer(asset_address, _msgSender(), tokens_to_liquidate);
 
-<<<<<<< HEAD
     require(get_vault_borrowing_power(vault) <= _AccountLiability(id), "overliquidation"); 
     // I don't think we need this. Will always be true because it is already implied by _liquidationMath.
-=======
->>>>>>> 1a753543
     emit Liquidate(id, asset_address, usdi_to_repurchase, tokens_to_liquidate);
     return tokens_to_liquidate;
   }
 
   /******* getters things *******/
 
-<<<<<<< HEAD
-  /// @notice view function to calculate liquidation amount and fill price
-  /// @param id vault to get info for
-  /// @param asset_address token to calculate how many tokens to liquidate
-  /// @param tokens_to_liquidate max amount of tokens one wishes to liquidate
-  /// @return amount of tokens that will be liquidated
-  /// @dev amount owed is a moving target and changes with each block
-=======
   /// @notice calculate amount of tokens to liquidate for a vault
   /// @param id the vault to get info for
   /// @param asset_address the token to calculate how many tokens to liquidate 
   /// @param tokens_to_liquidate the max amount of tokens one wishes to liquidate
   /// @return the amount of tokens underwater this vault is
   /// @dev the amount owed is a moving target and changes with each block
->>>>>>> 1a753543
   function TokensToLiquidate(
     uint256 id,
     address asset_address,
@@ -351,22 +313,12 @@
 
     return tokenAmount;
   }
-<<<<<<< HEAD
-
-  /// @notice internal function with logic for liquidation math
-  /// @param id vault to liquidate
-  /// @param asset_address collateral token to liquidate
-  /// @param tokens_to_liquidate max amount of collateral tokens one wishes to liquidate
-  /// @return amount of collateral tokens that will be liquidated
-  /// @return price of collateral token discounted by liquidation penalty
-=======
   /// @notice internal function with business logic for liquidation math
   /// @param id the vault to get info for
   /// @param asset_address the token to calculate how many tokens to liquidate 
   /// @param tokens_to_liquidate the max amount of tokens one wishes to liquidate
   /// @return the amount of tokens underwater this vault is
   /// @return the bad fill price for the token
->>>>>>> 1a753543
   function _liquidationMath(
     uint256 id,
     address asset_address,
@@ -412,11 +364,7 @@
 
   /// @notice get account liability of vault
   /// @param id id of vault
-<<<<<<< HEAD
-  /// @return amount of USDi the vault owes
-=======
   /// @return amount of USDI the vault owes 
->>>>>>> 1a753543
   /// @dev implementation _AccountLiability
   function AccountLiability(uint256 id) external view override returns (uint256) {
     return _AccountLiability(id);
@@ -460,21 +408,11 @@
   /// @notice accrue interest to borrowers and distribute it to USDi holders.
   /// this function is called before any function that changes the reserve ratio
   function pay_interest() private returns (uint256) {
-<<<<<<< HEAD
-    // calculate the time passed since the last time pay_interest() was called
-=======
->>>>>>> 1a753543
     uint256 timeDifference = block.timestamp - _lastInterestTime;
     if (timeDifference == 0) {
       return 0;
     }
-<<<<<<< HEAD
-    // get reserve ratio
     int256 reserve_ratio = int256(_usdi.reserveRatio());
-    // get current interest rate
-=======
-    int256 reserve_ratio = int256(_usdi.reserveRatio());
->>>>>>> 1a753543
     int256 int_curve_val = _curveMaster.getValueAt(address(0x00), reserve_ratio);
     require(int_curve_val >= 0, "rate too small");
 
