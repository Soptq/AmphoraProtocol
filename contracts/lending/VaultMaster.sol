--- conflicted
+++ resolved
@@ -267,7 +267,6 @@
 
         //solve for ideal amount
         uint256 tokens_to_liquidate = ExponentialNoError.div_(
-<<<<<<< HEAD
             deficit,
             scaled_down_price
         );
@@ -280,11 +279,7 @@
         uint256 liquidate_price = ExponentialNoError.div_(
             usdi_to_repurchase,
             tokens_to_liquidate
-=======
-            asset_price_with_incentive,
-            usdi_to_repurchase
->>>>>>> bc48de02
-        );
+           );
         //check for partial fill
         if (usdi_to_repurchase > max_usdi) {
             usdi_to_repurchase = max_usdi;
