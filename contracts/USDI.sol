// SPDX-License-Identifier: MIT
pragma solidity ^0.8.0;

import "./IUSDI.sol";

import "./token/UFragments.sol";
import "./lending/Vault.sol";

import "./_external/IERC20.sol";
import "./_external/compound/ExponentialNoError.sol";
import "./_external/openzeppelin/PausableUpgradeable.sol";

/// @title USDI token contract
/// @notice handles all minting/burning of usdi
/// @dev extends UFragments
contract USDI is Initializable, PausableUpgradeable, UFragments, IUSDI, ExponentialNoError {
  IERC20 public _reserve;

  address public _lenderAddress;
  address public _vaultControllerAddress;
  IVaultController private _VaultController;

  /// @notice checks if _msgSender() is VaultController
  modifier onlyVaultController() {
    require(_msgSender() == _vaultControllerAddress, "only VaultController");
    _;
  }

<<<<<<< HEAD
  /// @notice any function with this modifier will call the pay_interest() function before any function logic is called 
=======
  /// @notice any function with this modifier will call the pay_interest() function before any function logic is called
>>>>>>> e71fdcf3
  modifier paysInterest() {
    _VaultController.calculateInterest();
    _;
  }

  /// @notice initializer for contract
  /// @param reserveAddr the address of USDC
  /// @dev consider adding decimals?
  function initialize(address reserveAddr) public override initializer {
    __UFragments_init("USDI Token", "USDI");
    __Pausable_init();
    _reserve = IERC20(reserveAddr);
  }

  /// @notice pause contract, owner only
  function pause() external override onlyOwner {
    _pause();
  }

  /// @notice unpause contract, owner only
  function unpause() external override onlyOwner {
    _unpause();
  }

<<<<<<< HEAD
=======
  /// @notice getter for owner
  /// @return owner of contracts address
>>>>>>> e71fdcf3
  function owner() public view override(IUSDI, OwnableUpgradeable) returns (address) {
    return super.owner();
  }

<<<<<<< HEAD
=======
  /// @notice getter for name
  /// @return name of token
>>>>>>> e71fdcf3
  function name() public view override(IERC20Metadata, ERC20Detailed) returns (string memory) {
    return super.name();
  }

<<<<<<< HEAD
=======
  /// @notice getter for symbol
  /// @return symbol for token
>>>>>>> e71fdcf3
  function symbol() public view override(IERC20Metadata, ERC20Detailed) returns (string memory) {
    return super.symbol();
  }

<<<<<<< HEAD
=======
  /// @notice getter for decimals
  /// @return decimals for token
>>>>>>> e71fdcf3
  function decimals() public view override(IERC20Metadata, ERC20Detailed) returns (uint8) {
    return super.decimals();
  }

<<<<<<< HEAD
=======
  /// @notice getter for address of the reserve currency, or usdc
  /// @return decimals for of reserve currency
>>>>>>> e71fdcf3
  function reserveAddress() public view override returns (address) {
    return address(_reserve);
  }

  /// @notice set the VaultController addr so that vault_master may mint/burn USDi without restriction
  /// @param vault_master_address address of vault master
  function setVaultController(address vault_master_address) external override onlyOwner {
    _vaultControllerAddress = vault_master_address;
    _VaultController = IVaultController(vault_master_address);
  }

  /// @notice deposit USDC to mint USDi
<<<<<<< HEAD
  /// caller should obtain 1e12 USDi for each USDC
  /// @param usdc_amount amount of USDC to deposit
  function deposit(uint256 usdc_amount) external override paysInterest whenNotPaused {
    // scale the usdc_amount to the usdi decimal amount, aka 1e18
=======
  /// @dev caller should obtain 1e12 USDi for each USDC
  /// the calculations for deposit mimic the calculations done by mint in the ampleforth contract, simply with the usdc transfer
  /// "fragments" are the units that we see, so 1000 fragments == 1000 usdi
  /// "gons" are the internal accounting unit, used to keep scale.
  /// we use the variable _gonsPerFragment in order to convert between the two
  /// try dimensional analysis when doing the math in order to verify units are correct
  /// @param usdc_amount amount of USDC to deposit
  function deposit(uint256 usdc_amount) external override paysInterest whenNotPaused {
    // scale the usdc_amount to the usdi decimal amount, aka 1e18. since usdc is 6 decimals, we multiply by 1e12
>>>>>>> e71fdcf3
    uint256 amount = usdc_amount * 1e12;
    require(amount > 0, "Cannot deposit 0");
    // check allowance and ensure transfer success
    uint256 allowance = _reserve.allowance(_msgSender(), address(this));
    require(allowance >= usdc_amount, "Insufficient Allowance");
    require(_reserve.transferFrom(_msgSender(), address(this), usdc_amount), "transfer failed");
<<<<<<< HEAD
    // modify the gonbalances of the sender, minting
    _gonBalances[_msgSender()] = _gonBalances[_msgSender()] + amount * _gonsPerFragment;
    // modify totalSupply and totalGons
    _totalSupply = _totalSupply + amount;
=======
    // the gonbalances of the sender is in gons, therefore we must multiply the deposit amount, which is in fragments, by gonsperfragment
    _gonBalances[_msgSender()] = _gonBalances[_msgSender()] + amount * _gonsPerFragment;
    // total supply is in fragments, and so we add amount
    _totalSupply = _totalSupply + amount;
    // and totalgons of course is in gons, and so we multiply amount by gonsperfragment to get the amount of gons we must add to totalGons
>>>>>>> e71fdcf3
    _totalGons = _totalGons + amount * _gonsPerFragment;

    emit Transfer(address(0), _msgSender(), amount);
    emit Deposit(_msgSender(), amount);
  }

  /// @notice withdraw USDC by burning USDi
  /// caller should obtain 1 USDC for every 1e12 USDi
  /// @param usdc_amount amount of USDC to withdraw
  function withdraw(uint256 usdc_amount) external override paysInterest whenNotPaused {
    // scale the usdc_amount to the usdi decimal amount, aka 1e18
    uint256 amount = usdc_amount * 1e12;
    // check balances all around
    require(amount <= this.balanceOf(_msgSender()), "insufficient funds");
    require(amount > 0, "Cannot withdraw 0");
    uint256 balance = _reserve.balanceOf(address(this));
    require(balance >= usdc_amount, "Insufficient Reserve in Bank");
    // ensure transfer success
    require(_reserve.transfer(_msgSender(), usdc_amount), "transfer failed");
<<<<<<< HEAD
    // modify the gonbalances of the sender, burning
=======
    // modify the gonbalances of the sender, subtracting the amount of gons, therefore amount*gonsperfragment
>>>>>>> e71fdcf3
    _gonBalances[_msgSender()] = _gonBalances[_msgSender()] - amount * _gonsPerFragment;
    // modify totalSupply and totalGons
    _totalSupply = _totalSupply - amount;
    _totalGons = _totalGons - amount * _gonsPerFragment;
<<<<<<< HEAD
=======
    // emit both a Withdraw and transfer event
>>>>>>> e71fdcf3
    emit Transfer(_msgSender(), address(0), amount);
    emit Withdraw(_msgSender(), amount);
  }

  /// @notice withdraw USDC by burning USDi
  /// caller should obtain 1 USDC for every 1e12 USDi
  /// this function is effectively just withdraw, but we calculate the amount for the sender
  function withdrawAll() external override paysInterest whenNotPaused {
    uint256 reserve = _reserve.balanceOf(address(this));
    require(reserve != 0, "Reserve is empty");
    uint256 usdc_amount = (this.balanceOf(_msgSender())) / 1e12;
    //user's USDI value is more than reserve
    if (usdc_amount > reserve) {
      usdc_amount = reserve;
    }
    uint256 amount = usdc_amount * 1e12;
    require(_reserve.transfer(_msgSender(), usdc_amount), "transfer failed");
<<<<<<< HEAD
    _gonBalances[_msgSender()] = _gonBalances[_msgSender()] - (amount * _gonsPerFragment);
    _totalSupply = _totalSupply - amount;
    _totalGons = _totalGons - (amount * _gonsPerFragment);
=======
    // see comments in the withdraw function for an explaination of this math
    _gonBalances[_msgSender()] = _gonBalances[_msgSender()] - (amount * _gonsPerFragment);
    _totalSupply = _totalSupply - amount;
    _totalGons = _totalGons - (amount * _gonsPerFragment);
    // emit both a Withdraw and transfer event
>>>>>>> e71fdcf3
    emit Transfer(_msgSender(), address(0), amount);
    emit Withdraw(_msgSender(), amount);
  }

  /// @notice admin function to mint USDi
  /// @param usdc_amount the amount of USDi to mint, denominated in USDC
  function mint(uint256 usdc_amount) external override paysInterest onlyOwner {
    require(usdc_amount != 0, "Cannot mint 0");
    uint256 amount = usdc_amount * 1e12;
<<<<<<< HEAD
    _gonBalances[_msgSender()] = _gonBalances[_msgSender()] + amount * _gonsPerFragment;
    _totalSupply = _totalSupply + amount;
    _totalGons = _totalGons + amount * _gonsPerFragment;
    emit Transfer(address(0), _msgSender() , amount);
=======
    // see comments in the deposit function for an explaination of this math
    _gonBalances[_msgSender()] = _gonBalances[_msgSender()] + amount * _gonsPerFragment;
    _totalSupply = _totalSupply + amount;
    _totalGons = _totalGons + amount * _gonsPerFragment;
    // emit both a mint and transfer event
    emit Transfer(address(0), _msgSender(), amount);
>>>>>>> e71fdcf3
    emit Mint(_msgSender(), amount);
  }

  /// @notice admin function to burn USDi
  /// @param usdc_amount the amount of USDi to burn, denominated in USDC
  function burn(uint256 usdc_amount) external override paysInterest onlyOwner {
    require(usdc_amount != 0, "Cannot burn 0");
    uint256 amount = usdc_amount * 1e12;
<<<<<<< HEAD
    _gonBalances[_msgSender()] = _gonBalances[_msgSender()] - amount * _gonsPerFragment;
    _totalSupply = _totalSupply - amount;
    _totalGons = _totalGons - amount * _gonsPerFragment;
=======
    // see comments in the deposit function for an explaination of this math
    _gonBalances[_msgSender()] = _gonBalances[_msgSender()] - amount * _gonsPerFragment;
    _totalSupply = _totalSupply - amount;
    _totalGons = _totalGons - amount * _gonsPerFragment;
    // emit both a mint and transfer event
>>>>>>> e71fdcf3
    emit Transfer(_msgSender(), address(0), amount);
    emit Burn(_msgSender(), amount);
  }

  /// @notice donates usdc to the protocol reserve
  /// @param usdc_amount the amount of USDC to donate
  function donate(uint256 usdc_amount) external override paysInterest whenNotPaused {
    uint256 amount = usdc_amount * 1e12;
    require(amount > 0, "Cannot deposit 0");
    uint256 allowance = _reserve.allowance(_msgSender(), address(this));
    require(allowance >= usdc_amount, "Insufficient Allowance");
    require(_reserve.transferFrom(_msgSender(), address(this), usdc_amount), "transfer failed");
    _donation(usdc_amount);
  }

  /// @notice function for the vaultController to mint
  /// @param target whom to mint the USDi to
  /// @param amount the amount of USDi to mint
  function vaultControllerMint(address target, uint256 amount) external override onlyVaultController {
<<<<<<< HEAD
=======
    // see comments in the deposit function for an explaination of this math
>>>>>>> e71fdcf3
    _gonBalances[target] = _gonBalances[target] + amount * _gonsPerFragment;
    _totalSupply = _totalSupply + amount;
    _totalGons = _totalGons + amount * _gonsPerFragment;
    emit Transfer(address(0), target, amount);
    emit Mint(target, amount);
  }

  /// @notice function for the vaultController to burn
  /// @param target whom to burn the USDi from
  /// @param amount the amount of USDi to burn
  function vaultControllerBurn(address target, uint256 amount) external override onlyVaultController {
    require(_gonBalances[target] > (amount * _gonsPerFragment), "USDI: not enough balance");
<<<<<<< HEAD
=======
    // see comments in the withdraw function for an explaination of this math
>>>>>>> e71fdcf3
    _gonBalances[target] = _gonBalances[target] - amount * _gonsPerFragment;
    _totalSupply = _totalSupply - amount;
    _totalGons = _totalGons - amount * _gonsPerFragment;
    emit Transfer(target, address(0), amount);
    emit Burn(target, amount);
  }

  /// @notice function for the vaultController to scale all USDi balances
  /// @param amount amount of USDi to donate
  function vaultControllerDonate(uint256 amount) external override onlyVaultController {
    _donation(amount);
  }

  /// @notice function for distributing the donation to all usdi holders
  /// @param amount amount of USDi to donate
  function _donation(uint256 amount) internal {
    _totalSupply = _totalSupply + amount;
    if (_totalSupply > MAX_SUPPLY) {
      _totalSupply = MAX_SUPPLY;
    }
    _gonsPerFragment = _totalGons / _totalSupply;
    emit Donation(_msgSender(), amount, _totalSupply);
  }

  /// @notice get reserve ratio
  /// @return e18_reserve_ratio USDi reserve ratio
  function reserveRatio() external view override returns (uint192 e18_reserve_ratio) {
    e18_reserve_ratio = safeu192(((_reserve.balanceOf(address(this)) * expScale) / _totalSupply) * 1e12);
  }
}<|MERGE_RESOLUTION|>--- conflicted
+++ resolved
@@ -26,11 +26,7 @@
     _;
   }
 
-<<<<<<< HEAD
   /// @notice any function with this modifier will call the pay_interest() function before any function logic is called 
-=======
-  /// @notice any function with this modifier will call the pay_interest() function before any function logic is called
->>>>>>> e71fdcf3
   modifier paysInterest() {
     _VaultController.calculateInterest();
     _;
@@ -55,47 +51,30 @@
     _unpause();
   }
 
-<<<<<<< HEAD
-=======
-  /// @notice getter for owner
-  /// @return owner of contracts address
->>>>>>> e71fdcf3
   function owner() public view override(IUSDI, OwnableUpgradeable) returns (address) {
     return super.owner();
   }
 
-<<<<<<< HEAD
-=======
   /// @notice getter for name
   /// @return name of token
->>>>>>> e71fdcf3
   function name() public view override(IERC20Metadata, ERC20Detailed) returns (string memory) {
     return super.name();
   }
 
-<<<<<<< HEAD
-=======
   /// @notice getter for symbol
   /// @return symbol for token
->>>>>>> e71fdcf3
   function symbol() public view override(IERC20Metadata, ERC20Detailed) returns (string memory) {
     return super.symbol();
   }
 
-<<<<<<< HEAD
-=======
   /// @notice getter for decimals
   /// @return decimals for token
->>>>>>> e71fdcf3
   function decimals() public view override(IERC20Metadata, ERC20Detailed) returns (uint8) {
     return super.decimals();
   }
 
-<<<<<<< HEAD
-=======
   /// @notice getter for address of the reserve currency, or usdc
   /// @return decimals for of reserve currency
->>>>>>> e71fdcf3
   function reserveAddress() public view override returns (address) {
     return address(_reserve);
   }
@@ -108,12 +87,6 @@
   }
 
   /// @notice deposit USDC to mint USDi
-<<<<<<< HEAD
-  /// caller should obtain 1e12 USDi for each USDC
-  /// @param usdc_amount amount of USDC to deposit
-  function deposit(uint256 usdc_amount) external override paysInterest whenNotPaused {
-    // scale the usdc_amount to the usdi decimal amount, aka 1e18
-=======
   /// @dev caller should obtain 1e12 USDi for each USDC
   /// the calculations for deposit mimic the calculations done by mint in the ampleforth contract, simply with the usdc transfer
   /// "fragments" are the units that we see, so 1000 fragments == 1000 usdi
@@ -123,25 +96,17 @@
   /// @param usdc_amount amount of USDC to deposit
   function deposit(uint256 usdc_amount) external override paysInterest whenNotPaused {
     // scale the usdc_amount to the usdi decimal amount, aka 1e18. since usdc is 6 decimals, we multiply by 1e12
->>>>>>> e71fdcf3
     uint256 amount = usdc_amount * 1e12;
     require(amount > 0, "Cannot deposit 0");
     // check allowance and ensure transfer success
     uint256 allowance = _reserve.allowance(_msgSender(), address(this));
     require(allowance >= usdc_amount, "Insufficient Allowance");
     require(_reserve.transferFrom(_msgSender(), address(this), usdc_amount), "transfer failed");
-<<<<<<< HEAD
-    // modify the gonbalances of the sender, minting
-    _gonBalances[_msgSender()] = _gonBalances[_msgSender()] + amount * _gonsPerFragment;
-    // modify totalSupply and totalGons
-    _totalSupply = _totalSupply + amount;
-=======
     // the gonbalances of the sender is in gons, therefore we must multiply the deposit amount, which is in fragments, by gonsperfragment
     _gonBalances[_msgSender()] = _gonBalances[_msgSender()] + amount * _gonsPerFragment;
     // total supply is in fragments, and so we add amount
     _totalSupply = _totalSupply + amount;
     // and totalgons of course is in gons, and so we multiply amount by gonsperfragment to get the amount of gons we must add to totalGons
->>>>>>> e71fdcf3
     _totalGons = _totalGons + amount * _gonsPerFragment;
 
     emit Transfer(address(0), _msgSender(), amount);
@@ -161,19 +126,12 @@
     require(balance >= usdc_amount, "Insufficient Reserve in Bank");
     // ensure transfer success
     require(_reserve.transfer(_msgSender(), usdc_amount), "transfer failed");
-<<<<<<< HEAD
-    // modify the gonbalances of the sender, burning
-=======
     // modify the gonbalances of the sender, subtracting the amount of gons, therefore amount*gonsperfragment
->>>>>>> e71fdcf3
     _gonBalances[_msgSender()] = _gonBalances[_msgSender()] - amount * _gonsPerFragment;
     // modify totalSupply and totalGons
     _totalSupply = _totalSupply - amount;
     _totalGons = _totalGons - amount * _gonsPerFragment;
-<<<<<<< HEAD
-=======
     // emit both a Withdraw and transfer event
->>>>>>> e71fdcf3
     emit Transfer(_msgSender(), address(0), amount);
     emit Withdraw(_msgSender(), amount);
   }
@@ -191,17 +149,11 @@
     }
     uint256 amount = usdc_amount * 1e12;
     require(_reserve.transfer(_msgSender(), usdc_amount), "transfer failed");
-<<<<<<< HEAD
-    _gonBalances[_msgSender()] = _gonBalances[_msgSender()] - (amount * _gonsPerFragment);
-    _totalSupply = _totalSupply - amount;
-    _totalGons = _totalGons - (amount * _gonsPerFragment);
-=======
     // see comments in the withdraw function for an explaination of this math
     _gonBalances[_msgSender()] = _gonBalances[_msgSender()] - (amount * _gonsPerFragment);
     _totalSupply = _totalSupply - amount;
     _totalGons = _totalGons - (amount * _gonsPerFragment);
     // emit both a Withdraw and transfer event
->>>>>>> e71fdcf3
     emit Transfer(_msgSender(), address(0), amount);
     emit Withdraw(_msgSender(), amount);
   }
@@ -211,19 +163,12 @@
   function mint(uint256 usdc_amount) external override paysInterest onlyOwner {
     require(usdc_amount != 0, "Cannot mint 0");
     uint256 amount = usdc_amount * 1e12;
-<<<<<<< HEAD
-    _gonBalances[_msgSender()] = _gonBalances[_msgSender()] + amount * _gonsPerFragment;
-    _totalSupply = _totalSupply + amount;
-    _totalGons = _totalGons + amount * _gonsPerFragment;
-    emit Transfer(address(0), _msgSender() , amount);
-=======
     // see comments in the deposit function for an explaination of this math
     _gonBalances[_msgSender()] = _gonBalances[_msgSender()] + amount * _gonsPerFragment;
     _totalSupply = _totalSupply + amount;
     _totalGons = _totalGons + amount * _gonsPerFragment;
     // emit both a mint and transfer event
     emit Transfer(address(0), _msgSender(), amount);
->>>>>>> e71fdcf3
     emit Mint(_msgSender(), amount);
   }
 
@@ -232,17 +177,11 @@
   function burn(uint256 usdc_amount) external override paysInterest onlyOwner {
     require(usdc_amount != 0, "Cannot burn 0");
     uint256 amount = usdc_amount * 1e12;
-<<<<<<< HEAD
-    _gonBalances[_msgSender()] = _gonBalances[_msgSender()] - amount * _gonsPerFragment;
-    _totalSupply = _totalSupply - amount;
-    _totalGons = _totalGons - amount * _gonsPerFragment;
-=======
     // see comments in the deposit function for an explaination of this math
     _gonBalances[_msgSender()] = _gonBalances[_msgSender()] - amount * _gonsPerFragment;
     _totalSupply = _totalSupply - amount;
     _totalGons = _totalGons - amount * _gonsPerFragment;
     // emit both a mint and transfer event
->>>>>>> e71fdcf3
     emit Transfer(_msgSender(), address(0), amount);
     emit Burn(_msgSender(), amount);
   }
@@ -262,10 +201,7 @@
   /// @param target whom to mint the USDi to
   /// @param amount the amount of USDi to mint
   function vaultControllerMint(address target, uint256 amount) external override onlyVaultController {
-<<<<<<< HEAD
-=======
     // see comments in the deposit function for an explaination of this math
->>>>>>> e71fdcf3
     _gonBalances[target] = _gonBalances[target] + amount * _gonsPerFragment;
     _totalSupply = _totalSupply + amount;
     _totalGons = _totalGons + amount * _gonsPerFragment;
@@ -278,10 +214,7 @@
   /// @param amount the amount of USDi to burn
   function vaultControllerBurn(address target, uint256 amount) external override onlyVaultController {
     require(_gonBalances[target] > (amount * _gonsPerFragment), "USDI: not enough balance");
-<<<<<<< HEAD
-=======
     // see comments in the withdraw function for an explaination of this math
->>>>>>> e71fdcf3
     _gonBalances[target] = _gonBalances[target] - amount * _gonsPerFragment;
     _totalSupply = _totalSupply - amount;
     _totalGons = _totalGons - amount * _gonsPerFragment;
