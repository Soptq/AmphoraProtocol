--- conflicted
+++ resolved
@@ -26,10 +26,6 @@
     require(_relays[token_address] != address(0x0), "token not enabled");
     IOracleRelay relay = IOracleRelay(_relays[token_address]);
     uint256 value = relay.currentValue();
-<<<<<<< HEAD
-    require(value != 0, "value is 0");
-=======
->>>>>>> 632f9ed1
     return value;
   }
 
